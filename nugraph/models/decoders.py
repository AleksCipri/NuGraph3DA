from typing import Any, Callable

from abc import ABC

from torch import Tensor, cat
import torch.nn as nn
from torch_geometric.nn.aggr import SoftmaxAggregation

import torchmetrics as tm

import matplotlib.pyplot as plt
import seaborn as sn

from .linear import ClassLinear
from ..util import FocalLoss, RecallLoss

class DecoderBase(nn.Module, ABC):
    '''Base class for all NuGraph decoders'''
    def __init__(self,
                 name: str,
                 planes: list[str],
                 classes: list[str],
                 loss_func: Callable,
                 task: str,
                 confusion: bool = False,
                 ignore_index: int = None):
        super().__init__()

        self.name = name
        self.planes = planes
        self.classes = classes

        self.loss_func = loss_func

        self.task = task

        self.acc_func = tm.Accuracy(task=task,
                                    num_classes=len(classes),
                                    average='none',
                                    ignore_index=ignore_index)

        self.confusion = nn.ModuleDict()
        if confusion:
            self.confusion[f'{self.name}_recall'] = tm.ConfusionMatrix(
                task=task,
                num_classes=len(classes),
                normalize='true',
                ignore_index=ignore_index)
            self.confusion[f'{self.name}_precision'] = tm.ConfusionMatrix(
                task=task,
                num_classes=len(classes),
                normalize='pred',
                ignore_index=ignore_index)

    def arrange(self, batch) -> tuple[Tensor, Tensor]:
        raise NotImplementedError

    def metrics(self, x: Tensor, y: Tensor, stage: str) -> dict[str, Any]:
        raise NotImplementedError

    def loss(self,
             batch,
             stage: str,
             confusion: bool = False):
        x, y = self.arrange(batch)
        metrics = self.metrics(x, y, stage)
        loss = self.loss_func(x, y)
        metrics[f'{self.name}_loss/{stage}'] = loss
        for cm in self.confusion.values():
            cm.update(x, y)
        return loss, metrics

    def draw_confusion_matrix(self, cm: tm.ConfusionMatrix) -> plt.Figure:
        '''Produce confusion matrix at end of epoch'''
        confusion = cm.compute().cpu()
        fig = plt.figure(figsize=[8,6])
        sn.heatmap(confusion,
                   xticklabels=self.classes,
                   yticklabels=self.classes,
                   vmin=0, vmax=1,
                   annot=True)
        plt.ylim(0, len(self.classes))
        plt.xlabel('Assigned label')
        plt.ylabel('True label')
        return fig

    def on_epoch_end(self,
                     logger: 'pl.loggers.TensorBoardLogger',
                     stage: str,
                     epoch: int) -> None:
        if not logger: return
        for name, cm in self.confusion.items():
            logger.experiment.add_figure(
                f'{name}/{stage}',
                self.draw_confusion_matrix(cm),
                global_step=epoch)
            cm.reset()

class SemanticDecoder(DecoderBase):
    """NuGraph semantic decoder module.

    Convolve down to a single node score per semantic class for each 2D graph,
    node, and remove intermediate node stores from data object.
    """
    def __init__(self,
                 node_features: int,
                 planes: list[str],
                 classes: list[str]):
        super().__init__('semantic',
                         planes,
                         classes,
                         RecallLoss(),
                         'multiclass',
                         confusion=True,
                         ignore_index=-1)

        self.net = nn.ModuleDict()
        for p in planes:
            self.net[p] = ClassLinear(node_features, 1, len(classes))

    def forward(self, x: dict[str, Tensor], batch: dict[str, Tensor]) -> dict[str, dict[str, Tensor]]:
        return { 'x_semantic': { p: self.net[p](x[p]).squeeze(dim=-1) for p in self.planes } }

    def arrange(self, batch) -> tuple[Tensor, Tensor]:
        x = cat([batch[p].x_semantic for p in self.planes], dim=0)
        y = cat([batch[p].y_semantic for p in self.planes], dim=0)
        return x, y

    def metrics(self, x: Tensor, y: Tensor, stage: str) -> dict[str, Any]:
        metrics = {}
        acc = 100. * self.acc_func(x, y)
        metrics[f'semantic_accuracy/{stage}'] = acc.mean()
        for c, a in zip(self.classes, acc):
            metrics[f'semantic_accuracy_class_{stage}/{c}'] = a
        return metrics

class FilterDecoder(DecoderBase):
    """NuGraph filter decoder module.

    Convolve down to a single node score, to identify and filter out
    graph nodes that are not part of the primary physics interaction
    """
    def __init__(self,
                 node_features: int,
                 planes: list[str],
                 classes: list[str]):
        super().__init__('filter',
                         planes,
                         ('noise', 'signal'),
                         nn.BCELoss(),
                         'binary',
                         confusion=True)

        num_features = len(classes) * node_features

        self.net = nn.ModuleDict()
        for p in planes:
            self.net[p] = nn.Sequential(
                nn.Linear(num_features, 1),
                nn.Sigmoid())

    def forward(self, x: dict[str, Tensor], batch: dict[str, Tensor]) -> dict[str, dict[str, Tensor]]:
        return { 'x_filter': { p: self.net[p](x[p].flatten(start_dim=1)).squeeze(dim=-1) for p in self.planes }}

    def arrange(self, batch) -> tuple[Tensor, Tensor]:
        x = cat([batch[p].x_filter for p in self.planes], dim=0)
        y = cat([(batch[p].y_semantic!=-1).float() for p in self.planes], dim=0)
        return x, y

    def metrics(self, x: Tensor, y: Tensor, stage: str) -> dict[str, Any]:
        metrics = {}
        acc = 100. * self.acc_func(x, y)
        metrics[f'filter_accuracy/{stage}'] = acc.mean()
        return metrics

<<<<<<< HEAD
class InstanceDecoder(DecoderBase):
    def __init__(self,
                 node_features: int,
                 planes: list[str],
                 classes: list[str]):
        super().__init__('Instance',
                         planes,
                         event_classes,
                         RecallLoss(),
                         Focalloss(),
                         'multiclass',
                         confusion=False)

        num_features = len(classes) * node_features

        self.net = nn.ModuleDict()
        for p in planes:
            self.net[p] = nn.Sequential(
                nn.Linear(num_features, 1),
                nn.Sigmoid())

    def forward(self, x: dict[str, Tensor], batch: dict[str, Tensor]) -> dict[str, dict[str, Tensor]]:
        return {'x_instance': {p: self.net[p](x[p].flatten(start_dim=1)).squeeze(dim=-1) for p in self.net.keys()}}

    def arrange(self, batch: Dict[str, Tensor]) -> tuple[Tensor, Tensor]:
        x = torch.cat([batch[p]['x_instance'] for p in self.planes], dim=0)
        y = torch.cat([batch[p]['y_instance'] for p in self.planes], dim=0)
        return x, y

    def metrics(self, x: Tensor, y: Tensor, stage: str) -> dict[str, Any]:
        metrics = {}
        predictions = self.predict(x)
        acc = self.acc_func(predictions, y)
        metrics[f'{self.name}_accuracy/{stage}'] = accuracy
=======
class EventDecoder(DecoderBase):
    '''NuGraph event decoder module.

    Convolve graph node features down to a single classification score
    for the entire event
    '''
    def __init__(self,
                 node_features: int,
                 planes: list[str],
                 semantic_classes: list[str],
                 event_classes: list[str]):
        super().__init__('event',
                         planes,
                         event_classes,
                         RecallLoss(),
                         'multiclass',
                         confusion=True)

        self.pool = nn.ModuleDict()
        for p in planes:
            self.pool[p] = SoftmaxAggregation(learn=True)
        self.net = nn.Sequential(
            nn.Linear(in_features=len(planes) * len(semantic_classes) * node_features,
                      out_features=len(event_classes)))

    def forward(self, x: dict[str, Tensor], batch: dict[str, Tensor]) -> dict[str, dict[str, Tensor]]:
        x = [ pool(x[p].flatten(1), batch[p]) for p, pool in self.pool.items() ]
        return { 'x': { 'evt': self.net(cat(x, dim=1)) }}

    def arrange(self, batch) -> tuple[Tensor, Tensor]:
        return batch['evt'].x, batch['evt'].y

    def metrics(self, x: Tensor, y: Tensor, stage: str) -> dict[str, Any]:
        metrics = {}
        acc = 100. * self.acc_func(x, y)
        metrics[f'event_accuracy/{stage}'] = acc.mean()
        for c, a in zip(self.classes, acc):
            metrics[f'event_accuracy_class_{stage}/{c}'] = a
>>>>>>> 5362bb1e
        return metrics<|MERGE_RESOLUTION|>--- conflicted
+++ resolved
@@ -173,7 +173,46 @@
         metrics[f'filter_accuracy/{stage}'] = acc.mean()
         return metrics
 
-<<<<<<< HEAD
+class EventDecoder(DecoderBase):
+    '''NuGraph event decoder module.
+
+    Convolve graph node features down to a single classification score
+    for the entire event
+    '''
+    def __init__(self,
+                 node_features: int,
+                 planes: list[str],
+                 semantic_classes: list[str],
+                 event_classes: list[str]):
+        super().__init__('event',
+                         planes,
+                         event_classes,
+                         RecallLoss(),
+                         'multiclass',
+                         confusion=True)
+
+        self.pool = nn.ModuleDict()
+        for p in planes:
+            self.pool[p] = SoftmaxAggregation(learn=True)
+        self.net = nn.Sequential(
+            nn.Linear(in_features=len(planes) * len(semantic_classes) * node_features,
+                      out_features=len(event_classes)))
+
+    def forward(self, x: dict[str, Tensor], batch: dict[str, Tensor]) -> dict[str, dict[str, Tensor]]:
+        x = [ pool(x[p].flatten(1), batch[p]) for p, pool in self.pool.items() ]
+        return { 'x': { 'evt': self.net(cat(x, dim=1)) }}
+
+    def arrange(self, batch) -> tuple[Tensor, Tensor]:
+        return batch['evt'].x, batch['evt'].y
+
+    def metrics(self, x: Tensor, y: Tensor, stage: str) -> dict[str, Any]:
+        metrics = {}
+        acc = 100. * self.acc_func(x, y)
+        metrics[f'event_accuracy/{stage}'] = acc.mean()
+        for c, a in zip(self.classes, acc):
+            metrics[f'event_accuracy_class_{stage}/{c}'] = a
+        return metrics
+
 class InstanceDecoder(DecoderBase):
     def __init__(self,
                  node_features: int,
@@ -208,44 +247,4 @@
         predictions = self.predict(x)
         acc = self.acc_func(predictions, y)
         metrics[f'{self.name}_accuracy/{stage}'] = accuracy
-=======
-class EventDecoder(DecoderBase):
-    '''NuGraph event decoder module.
-
-    Convolve graph node features down to a single classification score
-    for the entire event
-    '''
-    def __init__(self,
-                 node_features: int,
-                 planes: list[str],
-                 semantic_classes: list[str],
-                 event_classes: list[str]):
-        super().__init__('event',
-                         planes,
-                         event_classes,
-                         RecallLoss(),
-                         'multiclass',
-                         confusion=True)
-
-        self.pool = nn.ModuleDict()
-        for p in planes:
-            self.pool[p] = SoftmaxAggregation(learn=True)
-        self.net = nn.Sequential(
-            nn.Linear(in_features=len(planes) * len(semantic_classes) * node_features,
-                      out_features=len(event_classes)))
-
-    def forward(self, x: dict[str, Tensor], batch: dict[str, Tensor]) -> dict[str, dict[str, Tensor]]:
-        x = [ pool(x[p].flatten(1), batch[p]) for p, pool in self.pool.items() ]
-        return { 'x': { 'evt': self.net(cat(x, dim=1)) }}
-
-    def arrange(self, batch) -> tuple[Tensor, Tensor]:
-        return batch['evt'].x, batch['evt'].y
-
-    def metrics(self, x: Tensor, y: Tensor, stage: str) -> dict[str, Any]:
-        metrics = {}
-        acc = 100. * self.acc_func(x, y)
-        metrics[f'event_accuracy/{stage}'] = acc.mean()
-        for c, a in zip(self.classes, acc):
-            metrics[f'event_accuracy_class_{stage}/{c}'] = a
->>>>>>> 5362bb1e
         return metrics